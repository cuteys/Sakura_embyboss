--- conflicted
+++ resolved
@@ -63,22 +63,6 @@
                                   re_create_ikb)
                 LOGGER.error("【创建账户】：重复账户 or 未知错误！")
             else:
-<<<<<<< HEAD
-                ex = '__无需保号，放心食用__'
-            emby_line_variable = emby_line.format(name=emby_name, pwd=pwd)
-            await editMessage(send,
-                              f'**▎创建用户成功🎉**\n\n'
-                              f'· 用户名称 | `{emby_name}`\n'
-                              f'· 用户密码 | `{pwd}`\n'
-                              f'· 安全密码 | `{emby_pwd2}`（仅发送一次）\n'
-                              f'· 到期时间 | `{ex}`\n'
-                              f'· 当前线路：\n'
-                              f'{emby_line_variable}\n\n'
-                              f'**·【服务器】 - 查看线路和密码**')
-            LOGGER.info(f"【创建账户】[开注状态]：{call.from_user.id} - 建立了 {emby_name} ") if stats else LOGGER.info(
-                f"【创建账户】：{call.from_user.id} - 建立了 {emby_name} ")
-            tem_adduser()
-=======
                 # 创建成功后立即更新计数器
                 tg = call.from_user.id
                 pwd = data[1]
@@ -101,6 +85,7 @@
                 else:
                     ex = '__无需保号，放心食用__'
                     
+                emby_line_variable = emby_line.format(name=emby_name, pwd=pwd)
                 await editMessage(send,
                                   f'**▎创建用户成功🎉**\n\n'
                                   f'· 用户名称 | `{emby_name}`\n'
@@ -108,12 +93,11 @@
                                   f'· 安全密码 | `{emby_pwd2}`（仅发送一次）\n'
                                   f'· 到期时间 | `{ex}`\n'
                                   f'· 当前线路：\n'
-                                  f'{emby_line}\n\n'
+                                  f'{emby_line_variable}\n\n'
                                   f'**·【服务器】 - 查看线路和密码**')
                 
                 LOGGER.info(f"【创建账户】[开注状态]：{call.from_user.id} - 建立了 {emby_name} ") if stats else LOGGER.info(
                     f"【创建账户】：{call.from_user.id} - 建立了 {emby_name} ")
->>>>>>> d17cf8f5
 
 
 # 键盘中转
