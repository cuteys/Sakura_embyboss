--- conflicted
+++ resolved
@@ -85,13 +85,8 @@
     BotCommand("kk", "管理用户 [管理]"),
     BotCommand("score", "加/减积分 [管理]"),
     BotCommand("coins", f"加/减{sakura_b} [管理]"),
-<<<<<<< HEAD
-    BotCommand("deleted", f"清理死号 [管理]"),
-    # BotCommand("kick_not_emby", f"踢出当前群内无号崽 [管理]"),
-=======
     BotCommand("deleted", "清理死号 [管理]"),
-    BotCommand("kick_not_emby", "踢出当前群内无号崽 [管理]"),
->>>>>>> 2c4d4532
+    # BotCommand("kick_not_emby", "踢出当前群内无号崽 [管理]"),
     BotCommand("renew", "调整到期时间 [管理]"),
     BotCommand("rmemby", "删除用户[包括非tg] [管理]"),
     BotCommand("prouser", "增加白名单 [管理]"),
